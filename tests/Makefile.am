##
## Author: Lasse Collin
##
## This file has been put into the public domain.
## You can do whatever you want with this file.
##

stest_SOURCES = \
	stest/stest.c \
	stest/stest.h

EXTRA_DIST = \
	files \
	ossfuzz \
<<<<<<< HEAD
	liblzma_tests.h \
	xz_tests.h \
=======
	tuktest.h \
	tests.h \
	test_files.sh \
	test_compress.sh \
	test_compress_prepared_bcj_sparc \
	test_compress_prepared_bcj_x86 \
	test_compress_generated_abc \
	test_compress_generated_random \
	test_compress_generated_text \
	test_scripts.sh \
	bcj_test.c \
>>>>>>> 5c8ffdca
	compress_prepared_bcj_sparc \
	compress_prepared_bcj_x86 \
	test_scripts.sh \
	$(stest_SOURCES)

AM_CPPFLAGS = \
	-I$(top_srcdir)/src/common \
	-I$(top_srcdir)/src/liblzma/api \
	-I$(top_builddir)/lib \
	-I$(top_srcdir)/tests/stest \
	-DROOT_DIR=$(abs_top_srcdir)

LDADD = $(top_builddir)/src/liblzma/liblzma.la

if COND_GNULIB
LDADD += $(top_builddir)/lib/libgnu.a
endif

LDADD += $(LTLIBINTL)

liblzma_tests_SOURCES = \
	$(stest_SOURCES) \
	test_check.c \
	test_block_header.c \
	test_bcj_exact_size.c \
	test_filter_flags.c \
	test_index.c \
	test_stream_flags.c \
	test_lzma_filter_utils.c \
	test_lzma_filters.c \
	test_lzma_raw.c \
	test_lzma_properties.c \
	test_utils.c \
	test_lzma_filter_str_conversion.c \
	liblzma_tests.c

xz_tests_SOURCES = \
	$(stest_SOURCES) \
	test_xz_decompress.c \
	test_xz_compress.c \
	test_utils.c \
	xz_tests.c

check_PROGRAMS = \
	liblzma_tests \
	xz_tests

TESTS = \
<<<<<<< HEAD
	liblzma_tests \
	xz_tests
=======
	test_check \
	test_stream_flags \
	test_filter_flags \
	test_block_header \
	test_index \
	test_bcj_exact_size \
	test_files.sh \
	test_compress_prepared_bcj_sparc \
	test_compress_prepared_bcj_x86 \
	test_compress_generated_abc \
	test_compress_generated_random \
	test_compress_generated_text
>>>>>>> 5c8ffdca

if COND_SCRIPTS
TESTS += test_scripts.sh
endif

clean-local:
	-rm -f compress_generated_* \
		xzgrep_test_output xzgrep_test_1.xz xzgrep_test_2.xz<|MERGE_RESOLUTION|>--- conflicted
+++ resolved
@@ -12,10 +12,6 @@
 EXTRA_DIST = \
 	files \
 	ossfuzz \
-<<<<<<< HEAD
-	liblzma_tests.h \
-	xz_tests.h \
-=======
 	tuktest.h \
 	tests.h \
 	test_files.sh \
@@ -27,7 +23,6 @@
 	test_compress_generated_text \
 	test_scripts.sh \
 	bcj_test.c \
->>>>>>> 5c8ffdca
 	compress_prepared_bcj_sparc \
 	compress_prepared_bcj_x86 \
 	test_scripts.sh \
@@ -76,10 +71,6 @@
 	xz_tests
 
 TESTS = \
-<<<<<<< HEAD
-	liblzma_tests \
-	xz_tests
-=======
 	test_check \
 	test_stream_flags \
 	test_filter_flags \
@@ -92,7 +83,6 @@
 	test_compress_generated_abc \
 	test_compress_generated_random \
 	test_compress_generated_text
->>>>>>> 5c8ffdca
 
 if COND_SCRIPTS
 TESTS += test_scripts.sh
