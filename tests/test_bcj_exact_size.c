<<<<<<< HEAD
///////////////////////////////////////////////////////////////////////////////
//
/// \file       test_bcj_exact_size.c
/// \brief      Tests BCJ decoding when the output size is known
///
/// These tests fail with XZ Utils 5.0.3 and earlier.
//
//  Author:     Lasse Collin
//
//  This file has been put into the public domain.
//  You can do whatever you want with this file.
//
///////////////////////////////////////////////////////////////////////////////

#include "liblzma_tests.h"
#include <stdbool.h>


/// Something to be compressed
static const uint8_t in[16] = "0123456789ABCDEF";

/// in[] after compression
static uint8_t compressed[1024];
static size_t compressed_size = 0;

/// Output buffer for decompressing compressed[]
static uint8_t out[sizeof(in)];


static void
compress(void)
{
	// Compress with PowerPC BCJ and LZMA2. PowerPC BCJ is used because
	// it has fixed 4-byte alignment which makes triggering the potential
	// bug easy.
	lzma_options_lzma opt_lzma2;
	assert_false(lzma_lzma_preset(&opt_lzma2, 1));

	lzma_filter filters[3] = {
		{ .id = LZMA_FILTER_POWERPC, .options = NULL },
		{ .id = LZMA_FILTER_LZMA2, .options = &opt_lzma2 },
		{ .id = LZMA_VLI_UNKNOWN, .options = NULL },
	};

	assert_int_equal(lzma_stream_buffer_encode(filters, LZMA_CHECK_CRC32, NULL,
			in, sizeof(in),
			compressed, &compressed_size, sizeof(compressed)), LZMA_OK);
}


static void
decompress(void)
{
	lzma_stream strm = LZMA_STREAM_INIT;
	assert_int_equal(lzma_stream_decoder(&strm, 10 << 20, 0), LZMA_OK);

	strm.next_in = compressed;
	strm.next_out = out;

	while (true) {
		if (strm.total_in < compressed_size)
			strm.avail_in = 1;

		const lzma_ret ret = lzma_code(&strm, LZMA_RUN);
		if (ret == LZMA_STREAM_END) {
			assert_int_equal(strm.total_in, compressed_size);
			assert_int_equal(strm.total_out, sizeof(in));
			lzma_end(&strm);
			return;
		}

		assert_int_equal(ret, LZMA_OK);

		if (strm.total_out < sizeof(in))
			strm.avail_out = 1;
	}
}


static void
decompress_empty(void)
{
	// An empty file with one Block using PowerPC BCJ and LZMA2.
	static const uint8_t empty_bcj_lzma2[] = {
		0xFD, 0x37, 0x7A, 0x58, 0x5A, 0x00, 0x00, 0x01,
		0x69, 0x22, 0xDE, 0x36, 0x02, 0x01, 0x05, 0x00,
		0x21, 0x01, 0x00, 0x00, 0x7F, 0xE0, 0xF1, 0xC8,
		0x00, 0x00, 0x00, 0x00, 0x00, 0x00, 0x00, 0x00,
		0x00, 0x01, 0x11, 0x00, 0x3B, 0x96, 0x5F, 0x73,
		0x90, 0x42, 0x99, 0x0D, 0x01, 0x00, 0x00, 0x00,
		0x00, 0x01, 0x59, 0x5A
	};

	// Decompress without giving any output space.
	uint64_t memlimit = 1 << 20;
	size_t in_pos = 0;
	size_t out_pos = 0;
	assert_int_equal(lzma_stream_buffer_decode(&memlimit, 0, NULL,
			empty_bcj_lzma2, &in_pos, sizeof(empty_bcj_lzma2),
			out, &out_pos, 0), LZMA_OK);
	assert_int_equal(in_pos, sizeof(empty_bcj_lzma2));
	assert_int_equal(out_pos, 0);
}

void
test_bcj_filter(void)
{
	test_fixture_start();
	run_test(compress);
	run_test(decompress);
	run_test(decompress_empty);
	test_fixture_end();
}
=======
///////////////////////////////////////////////////////////////////////////////
//
/// \file       test_bcj_exact_size.c
/// \brief      Tests BCJ decoding when the output size is known
///
/// These tests fail with XZ Utils 5.0.3 and earlier.
//
//  Author:     Lasse Collin
//
//  This file has been put into the public domain.
//  You can do whatever you want with this file.
//
///////////////////////////////////////////////////////////////////////////////

#include "tests.h"


static void
test_exact_size(void)
{
	// Something to be compressed
	const uint8_t in[16] = "0123456789ABCDEF";

	// in[] after compression
	uint8_t compressed[1024];
	size_t compressed_size = 0;

	// Output buffer for decompressing compressed[]
	uint8_t out[sizeof(in)];

	// Compress with PowerPC BCJ and LZMA2. PowerPC BCJ is used because
	// it has fixed 4-byte alignment which makes triggering the potential
	// bug easy.
	lzma_options_lzma opt_lzma2;
	assert_false(lzma_lzma_preset(&opt_lzma2, 0));

	lzma_filter filters[3] = {
		{ .id = LZMA_FILTER_POWERPC, .options = NULL },
		{ .id = LZMA_FILTER_LZMA2, .options = &opt_lzma2 },
		{ .id = LZMA_VLI_UNKNOWN, .options = NULL },
	};

	assert_lzma_ret(lzma_stream_buffer_encode(
			filters, LZMA_CHECK_CRC32, NULL,
			in, sizeof(in),
			compressed, &compressed_size, sizeof(compressed)),
		LZMA_OK);

	// Decompress so that we won't give more output space than
	// the Stream will need.
	lzma_stream strm = LZMA_STREAM_INIT;
	assert_lzma_ret(lzma_stream_decoder(&strm, 10 << 20, 0), LZMA_OK);

	strm.next_in = compressed;
	strm.next_out = out;

	while (true) {
		if (strm.total_in < compressed_size)
			strm.avail_in = 1;

		const lzma_ret ret = lzma_code(&strm, LZMA_RUN);
		if (ret == LZMA_STREAM_END) {
			assert_uint_eq(strm.total_in, compressed_size);
			assert_uint_eq(strm.total_out, sizeof(in));
			lzma_end(&strm);
			return;
		}

		assert_lzma_ret(ret, LZMA_OK);

		if (strm.total_out < sizeof(in))
			strm.avail_out = 1;
	}
}


static void
test_empty_block(void)
{
	// An empty file with one Block using PowerPC BCJ and LZMA2.
	static const uint8_t empty_bcj_lzma2[] = {
		0xFD, 0x37, 0x7A, 0x58, 0x5A, 0x00, 0x00, 0x01,
		0x69, 0x22, 0xDE, 0x36, 0x02, 0x01, 0x05, 0x00,
		0x21, 0x01, 0x00, 0x00, 0x7F, 0xE0, 0xF1, 0xC8,
		0x00, 0x00, 0x00, 0x00, 0x00, 0x00, 0x00, 0x00,
		0x00, 0x01, 0x11, 0x00, 0x3B, 0x96, 0x5F, 0x73,
		0x90, 0x42, 0x99, 0x0D, 0x01, 0x00, 0x00, 0x00,
		0x00, 0x01, 0x59, 0x5A
	};

	// Decompress without giving any output space.
	uint64_t memlimit = 1 << 20;
	uint8_t out[1];
	size_t in_pos = 0;
	size_t out_pos = 0;
	assert_lzma_ret(lzma_stream_buffer_decode(&memlimit, 0, NULL,
			empty_bcj_lzma2, &in_pos, sizeof(empty_bcj_lzma2),
			out, &out_pos, 0),
		LZMA_OK);
	assert_uint_eq(in_pos, sizeof(empty_bcj_lzma2));
	assert_uint_eq(out_pos, 0);
}


extern int
main(int argc, char **argv)
{
	tuktest_start(argc, argv);

	if (!lzma_filter_encoder_is_supported(LZMA_FILTER_POWERPC)
			|| !lzma_filter_decoder_is_supported(
				LZMA_FILTER_POWERPC))
		tuktest_early_skip("PowerPC BCJ encoder and/or decoder "
				"is disabled");

	tuktest_run(test_exact_size);
	tuktest_run(test_empty_block);

	return tuktest_end();
}
>>>>>>> 5c8ffdca
<|MERGE_RESOLUTION|>--- conflicted
+++ resolved
@@ -1,118 +1,3 @@
-<<<<<<< HEAD
-///////////////////////////////////////////////////////////////////////////////
-//
-/// \file       test_bcj_exact_size.c
-/// \brief      Tests BCJ decoding when the output size is known
-///
-/// These tests fail with XZ Utils 5.0.3 and earlier.
-//
-//  Author:     Lasse Collin
-//
-//  This file has been put into the public domain.
-//  You can do whatever you want with this file.
-//
-///////////////////////////////////////////////////////////////////////////////
-
-#include "liblzma_tests.h"
-#include <stdbool.h>
-
-
-/// Something to be compressed
-static const uint8_t in[16] = "0123456789ABCDEF";
-
-/// in[] after compression
-static uint8_t compressed[1024];
-static size_t compressed_size = 0;
-
-/// Output buffer for decompressing compressed[]
-static uint8_t out[sizeof(in)];
-
-
-static void
-compress(void)
-{
-	// Compress with PowerPC BCJ and LZMA2. PowerPC BCJ is used because
-	// it has fixed 4-byte alignment which makes triggering the potential
-	// bug easy.
-	lzma_options_lzma opt_lzma2;
-	assert_false(lzma_lzma_preset(&opt_lzma2, 1));
-
-	lzma_filter filters[3] = {
-		{ .id = LZMA_FILTER_POWERPC, .options = NULL },
-		{ .id = LZMA_FILTER_LZMA2, .options = &opt_lzma2 },
-		{ .id = LZMA_VLI_UNKNOWN, .options = NULL },
-	};
-
-	assert_int_equal(lzma_stream_buffer_encode(filters, LZMA_CHECK_CRC32, NULL,
-			in, sizeof(in),
-			compressed, &compressed_size, sizeof(compressed)), LZMA_OK);
-}
-
-
-static void
-decompress(void)
-{
-	lzma_stream strm = LZMA_STREAM_INIT;
-	assert_int_equal(lzma_stream_decoder(&strm, 10 << 20, 0), LZMA_OK);
-
-	strm.next_in = compressed;
-	strm.next_out = out;
-
-	while (true) {
-		if (strm.total_in < compressed_size)
-			strm.avail_in = 1;
-
-		const lzma_ret ret = lzma_code(&strm, LZMA_RUN);
-		if (ret == LZMA_STREAM_END) {
-			assert_int_equal(strm.total_in, compressed_size);
-			assert_int_equal(strm.total_out, sizeof(in));
-			lzma_end(&strm);
-			return;
-		}
-
-		assert_int_equal(ret, LZMA_OK);
-
-		if (strm.total_out < sizeof(in))
-			strm.avail_out = 1;
-	}
-}
-
-
-static void
-decompress_empty(void)
-{
-	// An empty file with one Block using PowerPC BCJ and LZMA2.
-	static const uint8_t empty_bcj_lzma2[] = {
-		0xFD, 0x37, 0x7A, 0x58, 0x5A, 0x00, 0x00, 0x01,
-		0x69, 0x22, 0xDE, 0x36, 0x02, 0x01, 0x05, 0x00,
-		0x21, 0x01, 0x00, 0x00, 0x7F, 0xE0, 0xF1, 0xC8,
-		0x00, 0x00, 0x00, 0x00, 0x00, 0x00, 0x00, 0x00,
-		0x00, 0x01, 0x11, 0x00, 0x3B, 0x96, 0x5F, 0x73,
-		0x90, 0x42, 0x99, 0x0D, 0x01, 0x00, 0x00, 0x00,
-		0x00, 0x01, 0x59, 0x5A
-	};
-
-	// Decompress without giving any output space.
-	uint64_t memlimit = 1 << 20;
-	size_t in_pos = 0;
-	size_t out_pos = 0;
-	assert_int_equal(lzma_stream_buffer_decode(&memlimit, 0, NULL,
-			empty_bcj_lzma2, &in_pos, sizeof(empty_bcj_lzma2),
-			out, &out_pos, 0), LZMA_OK);
-	assert_int_equal(in_pos, sizeof(empty_bcj_lzma2));
-	assert_int_equal(out_pos, 0);
-}
-
-void
-test_bcj_filter(void)
-{
-	test_fixture_start();
-	run_test(compress);
-	run_test(decompress);
-	run_test(decompress_empty);
-	test_fixture_end();
-}
-=======
 ///////////////////////////////////////////////////////////////////////////////
 //
 /// \file       test_bcj_exact_size.c
@@ -232,5 +117,4 @@
 	tuktest_run(test_empty_block);
 
 	return tuktest_end();
-}
->>>>>>> 5c8ffdca
+}