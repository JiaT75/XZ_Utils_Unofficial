<<<<<<< HEAD
///////////////////////////////////////////////////////////////////////////////
//
/// \file       test_check.c
/// \brief      Tests integrity checks
///
/// \todo       Add SHA256
//
//  Author:     Lasse Collin
//
//  This file has been put into the public domain.
//  You can do whatever you want with this file.
//
///////////////////////////////////////////////////////////////////////////////

#include "liblzma_tests.h"


// These must be specified as numbers so that the test works on EBCDIC
// systems too.
// static const uint8_t test_string[9] = "123456789";
// static const uint8_t test_unaligned[12] = "xxx123456789";
static const uint8_t test_string[9] = { 49, 50, 51, 52, 53, 54, 55, 56, 57 };
static const uint8_t test_unaligned[12]
		= { 120, 120, 120, 49, 50, 51, 52, 53, 54, 55, 56, 57 };


static void
test_crc32(void)
{
	static const uint32_t test_vector = 0xCBF43926;

	// Test 1
	assert_int_equal(test_vector, lzma_crc32(test_string, sizeof(test_string), 0));
	
	// Test 2
	assert_int_equal(test_vector, lzma_crc32(test_unaligned + 3, sizeof(test_string), 0));

	// Test 3
	uint32_t crc = 0;
	for (size_t i = 0; i < sizeof(test_string); ++i)
		crc = lzma_crc32(test_string + i, 1, crc);
	
	assert_int_equal(test_vector, crc);
}


static void
test_crc64(void)
{
	static const uint64_t test_vector = 0x995DC9BBDF1939FA;

	// Test 1
	assert_ulong_equal(test_vector, lzma_crc64(test_string, sizeof(test_string), 0));

	// Test 2
	assert_ulong_equal(test_vector, lzma_crc64(test_unaligned + 3, sizeof(test_string), 0));

	// Test 3
	uint64_t crc = 0;
	for (size_t i = 0; i < sizeof(test_string); ++i)
		crc = lzma_crc64(test_string + i, 1, crc);

	assert_ulong_equal(test_vector, crc);
}


void
test_integrity_checks(void)
{
	test_fixture_start();
	run_test(test_crc32);
	run_test(test_crc64);
	test_fixture_end();
}
=======
///////////////////////////////////////////////////////////////////////////////
//
/// \file       test_check.c
/// \brief      Tests integrity checks
///
/// \todo       Add SHA256
//
//  Author:     Lasse Collin
//
//  This file has been put into the public domain.
//  You can do whatever you want with this file.
//
///////////////////////////////////////////////////////////////////////////////

#include "tests.h"


// These must be specified as numbers so that the test works on EBCDIC
// systems too.
// static const uint8_t test_string[9] = "123456789";
// static const uint8_t test_unaligned[12] = "xxx123456789";
static const uint8_t test_string[9] = { 49, 50, 51, 52, 53, 54, 55, 56, 57 };
static const uint8_t test_unaligned[12]
		= { 120, 120, 120, 49, 50, 51, 52, 53, 54, 55, 56, 57 };


static void
test_crc32(void)
{
	// CRC32 is always enabled.
	assert_true(lzma_check_is_supported(LZMA_CHECK_CRC32));

	const uint32_t test_vector = 0xCBF43926;

	// Test 1
	assert_uint_eq(lzma_crc32(test_string, sizeof(test_string), 0),
			test_vector);

	// Test 2
	assert_uint_eq(lzma_crc32(test_unaligned + 3, sizeof(test_string), 0),
			test_vector);

	// Test 3
	uint32_t crc = 0;
	for (size_t i = 0; i < sizeof(test_string); ++i)
		crc = lzma_crc32(test_string + i, 1, crc);
	assert_uint_eq(crc, test_vector);
}


static void
test_crc64(void)
{
	// CRC64 can be disabled.
	if (!lzma_check_is_supported(LZMA_CHECK_CRC64))
		assert_skip("CRC64 support is disabled");

	// If CRC64 is disabled then lzma_crc64() will be missing.
	// Using an ifdef here avoids a linker error.
#ifdef HAVE_CHECK_CRC64
	const uint64_t test_vector = 0x995DC9BBDF1939FA;

	// Test 1
	assert_uint_eq(lzma_crc64(test_string, sizeof(test_string), 0),
			test_vector);

	// Test 2
	assert_uint_eq(lzma_crc64(test_unaligned + 3, sizeof(test_string), 0),
			test_vector);

	// Test 3
	uint64_t crc = 0;
	for (size_t i = 0; i < sizeof(test_string); ++i)
		crc = lzma_crc64(test_string + i, 1, crc);
	assert_uint_eq(crc, test_vector);
#endif
}


extern int
main(int argc, char **argv)
{
	tuktest_start(argc, argv);
	tuktest_run(test_crc32);
	tuktest_run(test_crc64);
	return tuktest_end();
}
>>>>>>> 5c8ffdca
<|MERGE_RESOLUTION|>--- conflicted
+++ resolved
@@ -1,79 +1,3 @@
-<<<<<<< HEAD
-///////////////////////////////////////////////////////////////////////////////
-//
-/// \file       test_check.c
-/// \brief      Tests integrity checks
-///
-/// \todo       Add SHA256
-//
-//  Author:     Lasse Collin
-//
-//  This file has been put into the public domain.
-//  You can do whatever you want with this file.
-//
-///////////////////////////////////////////////////////////////////////////////
-
-#include "liblzma_tests.h"
-
-
-// These must be specified as numbers so that the test works on EBCDIC
-// systems too.
-// static const uint8_t test_string[9] = "123456789";
-// static const uint8_t test_unaligned[12] = "xxx123456789";
-static const uint8_t test_string[9] = { 49, 50, 51, 52, 53, 54, 55, 56, 57 };
-static const uint8_t test_unaligned[12]
-		= { 120, 120, 120, 49, 50, 51, 52, 53, 54, 55, 56, 57 };
-
-
-static void
-test_crc32(void)
-{
-	static const uint32_t test_vector = 0xCBF43926;
-
-	// Test 1
-	assert_int_equal(test_vector, lzma_crc32(test_string, sizeof(test_string), 0));
-	
-	// Test 2
-	assert_int_equal(test_vector, lzma_crc32(test_unaligned + 3, sizeof(test_string), 0));
-
-	// Test 3
-	uint32_t crc = 0;
-	for (size_t i = 0; i < sizeof(test_string); ++i)
-		crc = lzma_crc32(test_string + i, 1, crc);
-	
-	assert_int_equal(test_vector, crc);
-}
-
-
-static void
-test_crc64(void)
-{
-	static const uint64_t test_vector = 0x995DC9BBDF1939FA;
-
-	// Test 1
-	assert_ulong_equal(test_vector, lzma_crc64(test_string, sizeof(test_string), 0));
-
-	// Test 2
-	assert_ulong_equal(test_vector, lzma_crc64(test_unaligned + 3, sizeof(test_string), 0));
-
-	// Test 3
-	uint64_t crc = 0;
-	for (size_t i = 0; i < sizeof(test_string); ++i)
-		crc = lzma_crc64(test_string + i, 1, crc);
-
-	assert_ulong_equal(test_vector, crc);
-}
-
-
-void
-test_integrity_checks(void)
-{
-	test_fixture_start();
-	run_test(test_crc32);
-	run_test(test_crc64);
-	test_fixture_end();
-}
-=======
 ///////////////////////////////////////////////////////////////////////////////
 //
 /// \file       test_check.c
@@ -160,5 +84,4 @@
 	tuktest_run(test_crc32);
 	tuktest_run(test_crc64);
 	return tuktest_end();
-}
->>>>>>> 5c8ffdca
+}