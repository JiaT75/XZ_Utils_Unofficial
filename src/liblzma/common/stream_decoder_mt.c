///////////////////////////////////////////////////////////////////////////////
//
/// \file       stream_decoder_mt.c
/// \brief      Multithreaded .xz Stream decoder
//
//  Authors:    Sebastian Andrzej Siewior
//              Lasse Collin
//
//  This file has been put into the public domain.
//  You can do whatever you want with this file.
//
///////////////////////////////////////////////////////////////////////////////

#include "common.h"
#include "block_decoder.h"
#include "stream_decoder.h"
#include "index.h"
#include "outqueue.h"


typedef enum {
	/// Waiting for work.
	/// Main thread may change this to THR_RUN or THR_EXIT.
	THR_IDLE,

	/// Decoding is in progress.
	/// Main thread may change this to THR_STOP or THR_EXIT.
	/// The worker thread may change this to THR_IDLE.
	THR_RUN,

	/// The main thread wants the thread to stop whatever it was doing
	/// but not exit. Main thread may change this to THR_EXIT.
	/// The worker thread may change this to THR_IDLE.
	THR_STOP,

	/// The main thread wants the thread to exit.
	THR_EXIT,

} worker_state;


typedef enum {
	/// Partial updates (storing of worker thread progress
	/// to lzma_outbuf) are disabled.
	PARTIAL_DISABLED,

	/// Main thread requests partial updates to be enabled but
	/// no partial update has been done by the worker thread yet.
	///
	/// Changing from PARTIAL_DISABLED to PARTIAL_START requires
	/// use of the worker-thread mutex. Other transitions don't
	/// need a mutex.
	PARTIAL_START,

	/// Partial updates are enabled and the worker thread has done
	/// at least one partial update.
	PARTIAL_ENABLED,

} partial_update_mode;


struct worker_thread {
	/// Worker state is protected with our mutex.
	worker_state state;

	/// Input buffer that will contain the whole Block except Block Header.
	uint8_t *in;

	/// Amount of memory allocated for "in"
	size_t in_size;

	/// Number of bytes written to "in" by the main thread
	size_t in_filled;

	/// Number of bytes consumed from "in" by the worker thread.
	size_t in_pos;

	/// Amount of uncompressed data that has been decoded. This local
	/// copy is needed because updating outbuf->pos requires locking
	/// the main mutex (coder->mutex).
	size_t out_pos;

	/// Pointer to the main structure is needed to (1) lock the main
	/// mutex (coder->mutex) when updating outbuf->pos and (2) when
	/// putting this thread back to the stack of free threads.
	struct lzma_stream_coder *coder;

	/// The allocator is set by the main thread. Since a copy of the
	/// pointer is kept here, the application must not change the
	/// allocator before calling lzma_end().
	const lzma_allocator *allocator;

	/// Output queue buffer to which the uncompressed data is written.
	lzma_outbuf *outbuf;

	/// Amount of compressed data that has already been decompressed.
	/// This is updated from in_pos when our mutex is locked.
	/// This is size_t, not uint64_t, because per-thread progress
	/// is limited to sizes of allocated buffers.
	size_t progress_in;

	/// Like progress_in but for uncompressed data.
	size_t progress_out;

	/// Updating outbuf->pos requires locking the main mutex
	/// (coder->mutex). Since the main thread will only read output
	/// from the oldest outbuf in the queue, only the worker thread
	/// that is associated with the oldest outbuf needs to update its
	/// outbuf->pos. This avoids useless mutex contention that would
	/// happen if all worker threads were frequently locking the main
	/// mutex to update their outbuf->pos.
	///
	/// Only when partial_update is something else than PARTIAL_DISABLED,
	/// this worker thread will update outbuf->pos after each call to
	/// the Block decoder.
	partial_update_mode partial_update;

	/// Block decoder
	lzma_next_coder block_decoder;

	/// Thread-specific Block options are needed because the Block
	/// decoder modifies the struct given to it at initialization.
	lzma_block block_options;

	/// Filter chain memory usage
	uint64_t mem_filters;

	/// Next structure in the stack of free worker threads.
	struct worker_thread *next;

	mythread_mutex mutex;
	mythread_cond cond;

	/// The ID of this thread is used to join the thread
	/// when it's not needed anymore.
	mythread thread_id;
};


struct lzma_stream_coder {
	enum {
		SEQ_STREAM_HEADER,
		SEQ_BLOCK_HEADER,
		SEQ_BLOCK_INIT,
		SEQ_BLOCK_THR_INIT,
		SEQ_BLOCK_THR_RUN,
		SEQ_BLOCK_DIRECT_INIT,
		SEQ_BLOCK_DIRECT_RUN,
		SEQ_INDEX_WAIT_OUTPUT,
		SEQ_INDEX_DECODE,
		SEQ_STREAM_FOOTER,
		SEQ_STREAM_PADDING,
		SEQ_ERROR,
	} sequence;

	/// Block decoder
	lzma_next_coder block_decoder;

	/// Every Block Header will be decoded into this structure.
	/// This is also used to initialize a Block decoder when in
	/// direct mode. In threaded mode, a thread-specific copy will
	/// be made for decoder initialization because the Block decoder
	/// will modify the structure given to it.
	lzma_block block_options;

	/// Buffer to hold a filter chain for Block Header decoding and
	/// initialization. These are freed after successful Block decoder
	/// initialization or at stream_decoder_mt_end(). The thread-specific
	/// copy of block_options won't hold a pointer to filters[] after
	/// initialization.
	lzma_filter filters[LZMA_FILTERS_MAX + 1];

	/// Stream Flags from Stream Header
	lzma_stream_flags stream_flags;

	/// Index is hashed so that it can be compared to the sizes of Blocks
	/// with O(1) memory usage.
	lzma_index_hash *index_hash;


	/// Maximum wait time if cannot use all the input and cannot
	/// fill the output buffer. This is in milliseconds.
	uint32_t timeout;


	/// Error code from a worker thread.
	///
	/// \note       Use mutex.
	lzma_ret thread_error;

	/// Error code to return after pending output has been copied out. If
	/// set in read_output_and_wait(), this is a mirror of thread_error.
	/// If set in stream_decode_mt() then it's, for example, error that
	/// occurred when decoding Block Header.
	lzma_ret pending_error;

	/// Number of threads that will be created at maximum.
	uint32_t threads_max;

	/// Number of thread structures that have been initialized from
	/// "threads", and thus the number of worker threads actually
	/// created so far.
	uint32_t threads_initialized;

	/// Array of allocated thread-specific structures. When no threads
	/// are in use (direct mode) this is NULL. In threaded mode this
	/// points to an array of threads_max number of worker_thread structs.
	struct worker_thread *threads;

	/// Stack of free threads. When a thread finishes, it puts itself
	/// back into this stack. This starts as empty because threads
	/// are created only when actually needed.
	///
	/// \note       Use mutex.
	struct worker_thread *threads_free;

	/// The most recent worker thread to which the main thread writes
	/// the new input from the application.
	struct worker_thread *thr;

	/// Output buffer queue for decompressed data from the worker threads
	///
	/// \note       Use mutex with operations that need it.
	lzma_outq outq;

	mythread_mutex mutex;
	mythread_cond cond;


	/// Memory usage that will not be exceeded in multi-threaded mode.
	/// Single-threaded mode can exceed this even by a large amount.
	uint64_t memlimit_threading;

	/// Memory usage limit that should never be exceeded.
	/// LZMA_MEMLIMIT_ERROR will be returned if decoding isn't possible
	/// even in single-threaded mode without exceeding this limit.
	uint64_t memlimit_stop;

	/// Amount of memory in use by the direct mode decoder
	/// (coder->block_decoder). In threaded mode this is 0.
	uint64_t mem_direct_mode;

	/// Amount of memory needed by the running worker threads.
	/// This doesn't include the memory needed by the output buffer.
	///
	/// \note       Use mutex.
	uint64_t mem_in_use;

	/// Amount of memory used by the idle (cached) threads.
	///
	/// \note       Use mutex.
	uint64_t mem_cached;


	/// Amount of memory needed for the filter chain of the next Block.
	uint64_t mem_next_filters;

	/// Amount of memory needed for the thread-specific input buffer
	/// for the next Block.
	uint64_t mem_next_in;

	/// Amount of memory actually needed to decode the next Block
	/// in threaded mode. This is
	/// mem_next_filters + mem_next_in + memory needed for lzma_outbuf.
	uint64_t mem_next_block;


	/// Amount of compressed data in Stream Header + Blocks that have
	/// already been finished.
	///
	/// \note       Use mutex.
	uint64_t progress_in;

	/// Amount of uncompressed data in Blocks that have already
	/// been finished.
	///
	/// \note       Use mutex.
	uint64_t progress_out;


	/// If true, LZMA_NO_CHECK is returned if the Stream has
	/// no integrity check.
	bool tell_no_check;

	/// If true, LZMA_UNSUPPORTED_CHECK is returned if the Stream has
	/// an integrity check that isn't supported by this liblzma build.
	bool tell_unsupported_check;

	/// If true, LZMA_GET_CHECK is returned after decoding Stream Header.
	bool tell_any_check;

	/// If true, we will tell the Block decoder to skip calculating
	/// and verifying the integrity check.
	bool ignore_check;

	/// If true, we will decode concatenated Streams that possibly have
	/// Stream Padding between or after them. LZMA_STREAM_END is returned
	/// once the application isn't giving us any new input (LZMA_FINISH),
	/// and we aren't in the middle of a Stream, and possible
	/// Stream Padding is a multiple of four bytes.
	bool concatenated;

	/// When decoding concatenated Streams, this is true as long as we
	/// are decoding the first Stream. This is needed to avoid misleading
	/// LZMA_FORMAT_ERROR in case the later Streams don't have valid magic
	/// bytes.
	bool first_stream;


	/// Write position in buffer[] and position in Stream Padding
	size_t pos;

	/// Buffer to hold Stream Header, Block Header, and Stream Footer.
	/// Block Header has biggest maximum size.
	uint8_t buffer[LZMA_BLOCK_HEADER_SIZE_MAX];
};


/// Enables updating of outbuf->pos. This is a callback function that is
/// used with lzma_outq_enable_partial_output().
static void
worker_enable_partial_update(void *thr_ptr)
{
	struct worker_thread *thr = thr_ptr;

	mythread_sync(thr->mutex) {
<<<<<<< HEAD
		thr->partial_update = true;
		// Signal to worker thread to wake it up
		// in case it has a partial update ready
=======
		thr->partial_update = PARTIAL_START;
>>>>>>> c35053ee
		mythread_cond_signal(&thr->cond);
	}
}


/// Things do to at THR_STOP or when finishing a Block.
/// This is called with thr->mutex locked.
static void
worker_stop(struct worker_thread *thr)
{
	// Update memory usage counters.
	thr->coder->mem_in_use -= thr->in_size;
	thr->in_size = 0; // thr->in was freed above.

	thr->coder->mem_in_use -= thr->mem_filters;
	thr->coder->mem_cached += thr->mem_filters;

	// Put this thread to the stack of free threads.
	thr->next = thr->coder->threads_free;
	thr->coder->threads_free = thr;

	mythread_cond_signal(&thr->coder->cond);
	return;
}


static MYTHREAD_RET_TYPE
worker_decoder(void *thr_ptr)
{
	struct worker_thread *thr = thr_ptr;
	size_t in_filled;
	partial_update_mode partial_update;
	lzma_ret ret;

next_loop_lock:

	mythread_mutex_lock(&thr->mutex);
next_loop_unlocked:

	if (thr->state == THR_IDLE) {
		mythread_cond_wait(&thr->cond, &thr->mutex);
		goto next_loop_unlocked;
	}

	if (thr->state == THR_EXIT) {
		mythread_mutex_unlock(&thr->mutex);

		lzma_free(thr->in, thr->allocator);
		lzma_next_end(&thr->block_decoder, thr->allocator);

		mythread_mutex_destroy(&thr->mutex);
		mythread_cond_destroy(&thr->cond);

		return MYTHREAD_RET_VALUE;
	}

	if (thr->state == THR_STOP) {
		thr->state = THR_IDLE;
		mythread_mutex_unlock(&thr->mutex);

		mythread_sync(thr->coder->mutex) {
			worker_stop(thr);
		}

		goto next_loop_lock;
	}

	assert(thr->state == THR_RUN);

	// Update progress info for get_progress().
	thr->progress_in = thr->in_pos;
	thr->progress_out = thr->out_pos;

	// If we don't have any new input, wait for a signal from the main
	// thread except if partial output has just been enabled. In that
	// case we will do one normal run so that the partial output info
	// gets passed to the main thread. The call to block_decoder.code()
	// is useless but harmless as it can occur only once per Block.
	in_filled = thr->in_filled;
	partial_update = thr->partial_update;

	if (in_filled == thr->in_pos && partial_update != PARTIAL_START) {
		mythread_cond_wait(&thr->cond, &thr->mutex);
		// If thr->partial_update is true and we have no new update,
		// tell the main thread the progress made to avoid a
		// race condition with the main thread setting partial
		// update and this thread sleeping until more input
		// arrives. This is only necessary if there is a truncated
		// file
		if (thr->partial_update && in_filled == thr->in_pos) {
			mythread_sync(thr->coder->mutex) {
				thr->outbuf->pos = thr->out_pos;
				thr->outbuf->decoder_in_pos = thr->in_pos;
				mythread_cond_signal(&thr->coder->cond);
			}
		}
		goto next_loop_unlocked;
	}

	mythread_mutex_unlock(&thr->mutex);

	// Pass the input in small chunks to the Block decoder.
	// This way we react reasonably fast if we are told to stop/exit,
	// and (when partial update is enabled) we tell about our progress
	// to the main thread frequently enough.
	const size_t chunk_size = 16384;
	if ((in_filled - thr->in_pos) > chunk_size)
		in_filled = thr->in_pos + chunk_size;

	ret = thr->block_decoder.code(
			thr->block_decoder.coder, thr->allocator,
			thr->in, &thr->in_pos, in_filled,
			thr->outbuf->buf, &thr->out_pos,
			thr->outbuf->allocated, LZMA_RUN);

	if (ret == LZMA_OK) {
		if (partial_update != PARTIAL_DISABLED) {
			// The main thread uses thr->mutex to change from
			// PARTIAL_DISABLED to PARTIAL_START. The main thread
			// doesn't care about this variable after that so we
			// can safely change it here to PARTIAL_ENABLED
			// without a mutex.
			thr->partial_update = PARTIAL_ENABLED;

			// The main thread is reading decompressed data
			// from thr->outbuf. Tell the main thread about
			// our progress.
			//
			// NOTE: It's possible that we consumed input without
			// producing any new output so it's possible that
			// only in_pos has changed. In case of PARTIAL_START
			// it is possible that neither in_pos nor out_pos has
			// changed.
			mythread_sync(thr->coder->mutex) {
				thr->outbuf->pos = thr->out_pos;
				thr->outbuf->decoder_in_pos = thr->in_pos;
				mythread_cond_signal(&thr->coder->cond);
			}
		}

		goto next_loop_lock;
	}

	// Either we finished successfully (LZMA_STREAM_END) or an error
	// occurred. Both cases are handled almost identically. The error
	// case requires updating thr->coder->thread_error.
	//
	// The sizes are in the Block Header and the Block decoder
	// checks that they match, thus we know these:
	assert(ret != LZMA_STREAM_END || thr->in_pos == thr->in_size);
	assert(ret != LZMA_STREAM_END
		|| thr->out_pos == thr->block_options.uncompressed_size);

	// Free the input buffer. Don't update in_size as we need
	// it later to update thr->coder->mem_in_use.
	lzma_free(thr->in, thr->allocator);
	thr->in = NULL;

	mythread_sync(thr->mutex) {
		if (thr->state != THR_EXIT)
			thr->state = THR_IDLE;
	}

	mythread_sync(thr->coder->mutex) {
		// Move our progress info to the main thread.
		thr->coder->progress_in += thr->in_pos;
		thr->coder->progress_out += thr->out_pos;
		thr->progress_in = 0;
		thr->progress_out = 0;

		// Mark the outbuf as finished.
		thr->outbuf->pos = thr->out_pos;
		thr->outbuf->decoder_in_pos = thr->in_pos;
		thr->outbuf->finished = true;
		thr->outbuf->finish_ret = ret;
		thr->outbuf = NULL;

		// If an error occurred, tell it to the main thread.
		if (ret != LZMA_STREAM_END
				&& thr->coder->thread_error == LZMA_OK)
			thr->coder->thread_error = ret;

		worker_stop(thr);
	}

	goto next_loop_lock;
}


/// Tells the worker threads to exit and waits for them to terminate.
static void
threads_end(struct lzma_stream_coder *coder, const lzma_allocator *allocator)
{
	for (uint32_t i = 0; i < coder->threads_initialized; ++i) {
		mythread_sync(coder->threads[i].mutex) {
			coder->threads[i].state = THR_EXIT;
			mythread_cond_signal(&coder->threads[i].cond);
		}
	}

	for (uint32_t i = 0; i < coder->threads_initialized; ++i)
		mythread_join(coder->threads[i].thread_id);

	lzma_free(coder->threads, allocator);
	coder->threads_initialized = 0;
	coder->threads = NULL;
	coder->threads_free = NULL;

	// The threads don't update these when they exit. Do it here.
	coder->mem_in_use = 0;
	coder->mem_cached = 0;

	return;
}


static void
threads_stop(struct lzma_stream_coder *coder)
{
	for (uint32_t i = 0; i < coder->threads_initialized; ++i) {
		mythread_sync(coder->threads[i].mutex) {
			// The state must be changed conditionally because
			// THR_IDLE -> THR_STOP is not a valid state change.
			if (coder->threads[i].state != THR_IDLE) {
				coder->threads[i].state = THR_STOP;
				mythread_cond_signal(&coder->threads[i].cond);
			}
		}
	}

	return;
}


/// Initialize a new worker_thread structure and create a new thread.
static lzma_ret
initialize_new_thread(struct lzma_stream_coder *coder,
		const lzma_allocator *allocator)
{
	// Allocate the coder->threads array if needed. It's done here instead
	// of when initializing the decoder because we don't need this if we
	// use the direct mode (we may even free coder->threads in the middle
	// of the file if we switch from threaded to direct mode).
	if (coder->threads == NULL) {
		coder->threads = lzma_alloc(
			coder->threads_max * sizeof(struct worker_thread),
			allocator);

		if (coder->threads == NULL)
			return LZMA_MEM_ERROR;
	}

	// Pick a free structure.
	assert(coder->threads_initialized < coder->threads_max);
	struct worker_thread *thr
			= &coder->threads[coder->threads_initialized];

	if (mythread_mutex_init(&thr->mutex))
		goto error_mutex;

	if (mythread_cond_init(&thr->cond))
		goto error_cond;

	thr->state = THR_IDLE;
	thr->in = NULL;
	thr->in_size = 0;
	thr->allocator = allocator;
	thr->coder = coder;
	thr->outbuf = NULL;
	thr->block_decoder = LZMA_NEXT_CODER_INIT;
	thr->mem_filters = 0;

	if (mythread_create(&thr->thread_id, worker_decoder, thr))
		goto error_thread;

	++coder->threads_initialized;
	coder->thr = thr;

	return LZMA_OK;

error_thread:
	mythread_cond_destroy(&thr->cond);

error_cond:
	mythread_mutex_destroy(&thr->mutex);

error_mutex:
	return LZMA_MEM_ERROR;
}


static lzma_ret
get_thread(struct lzma_stream_coder *coder, const lzma_allocator *allocator)
{
	// If there is a free structure on the stack, use it.
	mythread_sync(coder->mutex) {
		if (coder->threads_free != NULL) {
			coder->thr = coder->threads_free;
			coder->threads_free = coder->threads_free->next;

			// The thread is no longer in the cache so substract
			// it from the cached memory usage. Don't add it
			// to mem_in_use though; the caller will handle it
			// since it knows how much memory it will actually
			// use (the filter chain might change).
			coder->mem_cached -= coder->thr->mem_filters;
		}
	}

	if (coder->thr == NULL) {
		assert(coder->threads_initialized < coder->threads_max);

		// Initialize a new thread.
		return_if_error(initialize_new_thread(coder, allocator));
	}

	coder->thr->in_filled = 0;
	coder->thr->in_pos = 0;
	coder->thr->out_pos = 0;

	coder->thr->progress_in = 0;
	coder->thr->progress_out = 0;

	coder->thr->partial_update = PARTIAL_DISABLED;

	return LZMA_OK;
}


static lzma_ret
read_output_and_wait(struct lzma_stream_coder *coder,
		const lzma_allocator *allocator,
		uint8_t *restrict out, size_t *restrict out_pos,
		size_t out_size,
		bool *input_is_possible,
		bool waiting_allowed,
		mythread_condtime *wait_abs, bool *has_blocked)
{
	lzma_ret ret = LZMA_OK;

	mythread_sync(coder->mutex) {
		do {
			// Get as much output from the queue as is possible
			// without blocking.
			do {
				ret = lzma_outq_read(&coder->outq, allocator,
						out, out_pos, out_size,
						NULL, NULL);

				// If a Block was finished, tell the worker
				// thread of the next Block (if it is still
				// running) to start telling the main thread
				// when new output is available.
				if (ret == LZMA_STREAM_END)
					lzma_outq_enable_partial_output(
						&coder->outq,
						&worker_enable_partial_update);

				// Loop until a Block wasn't finished.
				// It's important to loop around even if
				// *out_pos == out_size because there could
				// be an empty Block that will return
				// LZMA_STREAM_END without needing any
				// output space.
			} while (ret == LZMA_STREAM_END);

			// Check if lzma_outq_read reported an error from
			// the Block decoder.
			if (ret != LZMA_OK)
				break;

			// Check if any thread has indicated an error.
			if (coder->thread_error != LZMA_OK) {
				if (coder->pending_error == LZMA_OK)
					coder->pending_error
							= coder->thread_error;

				// FIXME? Add a flag to do this conditionally?
				// That way errors would get reported to the
				// application without a delay.
// 				if (coder->fast_errors) {
// 					ret = coder->thread_error;
// 					break;
// 				}
			}

			// Check if decoding of the next Block can be started.
			// The memusage of the active threads must be low
			// enough, there must be a free buffer slot in the
			// output queue, and there must be a free thread
			// (that can be either created or an existing one
			// reused).
			//
			// NOTE: This is checked after reading the output
			// above because reading the output can free a slot in
			// the output queue and also reduce active memusage.
			//
			// NOTE: If output queue is empty, then input will
			// always be possible.
			if (input_is_possible != NULL
					&& coder->memlimit_threading
						- coder->mem_in_use
						- coder->outq.mem_in_use
						>= coder->mem_next_block
					&& lzma_outq_has_buf(&coder->outq)
					&& (coder->threads_initialized
							< coder->threads_max
						|| coder->threads_free
							!= NULL)) {
				*input_is_possible = true;
				break;
			}

			// If the caller doesn't want us to block, return now.
			if (!waiting_allowed)
				break;

			// This check is needed only when input_is_possible
			// is NULL. We must return if we aren't waiting for
			// input to become possible and there is no more
			// output coming from the queue.
			if (lzma_outq_is_empty(&coder->outq)) {
				assert(input_is_possible == NULL);
				break;
			}

			// If there is more data available from the queue,
			// our out buffer must be full and we need to return
			// so that the application can provide more output
			// space.
			//
			// NOTE: In general lzma_outq_is_readable() can return
			// true also when there are no more bytes available.
			// This can happen when a Block has finished without
			// providing any new output. We know that this is not
			// the case because in the beginning of this loop we
			// tried to read as much as possible even when we had
			// no output space left and the mutex has been locked
			// all the time (so worker threads cannot have changed
			// anything). Thus there must be actual pending output
			// in the queue.
			if (lzma_outq_is_readable(&coder->outq)) {
				assert(*out_pos == out_size);
				break;
			}

			// If the application stops providing more input
			// in the middle of a Block, there will eventually
			// be one worker thread left that is stuck waiting for
			// more input (that might never arrive) and a matching
			// outbuf which the worker thread cannot finish due
			// to lack of input. We must detect this situation,
			// otherwise we would end up waiting indefinitely
			// (if no timeout is in use) or keep returning
			// LZMA_TIMED_OUT while making no progress. Thus, the
			// application would never get LZMA_BUF_ERROR from
			// lzma_code() which would tell the application that
			// no more progress is possible. No LZMA_BUF_ERROR
			// means that, for example, truncated .xz files could
			// cause an infinite loop.
			//
			// A worker thread doing partial updates will
			// store not only the output position in outbuf->pos
			// but also the matching input position in
			// outbuf->decoder_in_pos. Here we check if that
			// input position matches the amount of input that
			// the worker thread has been given (in_filled).
			// If so, we must return and not wait as no more
			// output will be coming without first getting more
			// input to the worker thread. If the application
			// keeps calling lzma_code() without providing more
			// input, it will eventually get LZMA_BUF_ERROR.
			//
			// NOTE: We can read partial_update and in_filled
			// without thr->mutex as only the main thread
			// modifies these variables. decoder_in_pos requires
			// coder->mutex which we are already holding.
			if (coder->thr != NULL && coder->thr->partial_update
					!= PARTIAL_DISABLED) {
				// There is exactly one outbuf in the queue.
				assert(coder->thr->outbuf == coder->outq.head);
				assert(coder->thr->outbuf == coder->outq.tail);

				if (coder->thr->outbuf->decoder_in_pos
						== coder->thr->in_filled)
					break;
			}

			// Wait for input or output to become possible.
			if (coder->timeout != 0) {
				// See the comment in stream_encoder_mt.c
				// about why mythread_condtime_set() is used
				// like this.
				//
				// FIXME?
				// In contrast to the encoder, this calls
				// _condtime_set while the mutex is locked.
				if (!*has_blocked) {
					*has_blocked = true;
					mythread_condtime_set(wait_abs,
							&coder->cond,
							coder->timeout);
				}

				if (mythread_cond_timedwait(&coder->cond,
						&coder->mutex,
						wait_abs) != 0) {
					ret = LZMA_TIMED_OUT;
					break;
				}
			} else {
				mythread_cond_wait(&coder->cond,
						&coder->mutex);
			}
		} while (ret == LZMA_OK);
	}

	// If we are returning an error, then the application cannot get
	// more output from us and thus keeping the threads running is
	// useless and waste of CPU time.
	if (ret != LZMA_OK && ret != LZMA_TIMED_OUT)
		threads_stop(coder);

	return ret;
}


static lzma_ret
decode_block_header(struct lzma_stream_coder *coder,
		const lzma_allocator *allocator, const uint8_t *restrict in,
		size_t *restrict in_pos, size_t in_size)
{
	if (*in_pos >= in_size)
		return LZMA_OK;

	if (coder->pos == 0) {
		// Detect if it's Index.
		if (in[*in_pos] == 0x00)
			return LZMA_INDEX_DETECTED;

		// Calculate the size of the Block Header. Note that
		// Block Header decoder wants to see this byte too
		// so don't advance *in_pos.
		coder->block_options.header_size
				= lzma_block_header_size_decode(
					in[*in_pos]);
	}

	// Copy the Block Header to the internal buffer.
	lzma_bufcpy(in, in_pos, in_size, coder->buffer, &coder->pos,
			coder->block_options.header_size);

	// Return if we didn't get the whole Block Header yet.
	if (coder->pos < coder->block_options.header_size)
		return LZMA_OK;

	coder->pos = 0;

	// Version 1 is needed to support the .ignore_check option.
	coder->block_options.version = 1;

	// Block Header decoder will initialize all members of this array
	// so we don't need to do it here.
	coder->block_options.filters = coder->filters;

	// Decode the Block Header.
	return_if_error(lzma_block_header_decode(&coder->block_options,
			allocator, coder->buffer));

	// If LZMA_IGNORE_CHECK was used, this flag needs to be set.
	// It has to be set after lzma_block_header_decode() because
	// it always resets this to false.
	coder->block_options.ignore_check = coder->ignore_check;

	// coder->block_options is ready now.
	return LZMA_STREAM_END;
}


static void
cleanup_filters(lzma_filter *filters, const lzma_allocator *allocator)
{
	for (uint32_t i = 0; i < LZMA_FILTERS_MAX; ++i) {
		lzma_free(filters[i].options, allocator);
		filters[i].options = NULL;
	}

	return;
}


/// Get the size of the Compressed Data + Block Padding + Check.
static size_t
comp_blk_size(const struct lzma_stream_coder *coder)
{
	return vli_ceil4(coder->block_options.compressed_size)
			+ lzma_check_size(coder->stream_flags.check);
}


/// Returns true if the size (compressed or uncompressed) is such that
/// threaded decompression cannot be used. Sizes that are too big compared
/// to SIZE_MAX must be rejected to avoid integer overflows and truncations
/// when lzma_vli is assigned to a size_t.
static bool
is_direct_mode_needed(lzma_vli size)
{
	return size == LZMA_VLI_UNKNOWN || size > SIZE_MAX / 3;
}


static lzma_ret
stream_decoder_reset(struct lzma_stream_coder *coder,
		const lzma_allocator *allocator)
{
	// Initialize the Index hash used to verify the Index.
	coder->index_hash = lzma_index_hash_init(coder->index_hash, allocator);
	if (coder->index_hash == NULL)
		return LZMA_MEM_ERROR;

	// Reset the rest of the variables.
	coder->sequence = SEQ_STREAM_HEADER;
	coder->pos = 0;

	return LZMA_OK;
}


static lzma_ret
stream_decode_mt(void *coder_ptr, const lzma_allocator *allocator,
		 const uint8_t *restrict in, size_t *restrict in_pos,
		 size_t in_size,
		 uint8_t *restrict out, size_t *restrict out_pos,
		 size_t out_size, lzma_action action)
{
	struct lzma_stream_coder *coder = coder_ptr;

	const size_t in_start = *in_pos;

	mythread_condtime wait_abs;
	bool has_blocked = false;

	while (true)
	switch (coder->sequence) {
	case SEQ_STREAM_HEADER: {
		// Copy the Stream Header to the internal buffer.
		const size_t in_old = *in_pos;
		lzma_bufcpy(in, in_pos, in_size, coder->buffer, &coder->pos,
				LZMA_STREAM_HEADER_SIZE);
		coder->progress_in += *in_pos - in_old;

		// Return if we didn't get the whole Stream Header yet.
		if (coder->pos < LZMA_STREAM_HEADER_SIZE)
			return LZMA_OK;

		coder->pos = 0;

		// Decode the Stream Header.
		const lzma_ret ret = lzma_stream_header_decode(
				&coder->stream_flags, coder->buffer);
		if (ret != LZMA_OK)
			return ret == LZMA_FORMAT_ERROR && !coder->first_stream
					? LZMA_DATA_ERROR : ret;

		// If we are decoding concatenated Streams, and the later
		// Streams have invalid Header Magic Bytes, we give
		// LZMA_DATA_ERROR instead of LZMA_FORMAT_ERROR.
		coder->first_stream = false;

		// Copy the type of the Check so that Block Header and Block
		// decoders see it.
		coder->block_options.check = coder->stream_flags.check;

		// Even if we return LZMA_*_CHECK below, we want
		// to continue from Block Header decoding.
		coder->sequence = SEQ_BLOCK_HEADER;

		// Detect if there's no integrity check or if it is
		// unsupported if those were requested by the application.
		if (coder->tell_no_check && coder->stream_flags.check
				== LZMA_CHECK_NONE)
			return LZMA_NO_CHECK;

		if (coder->tell_unsupported_check
				&& !lzma_check_is_supported(
					coder->stream_flags.check))
			return LZMA_UNSUPPORTED_CHECK;

		if (coder->tell_any_check)
			return LZMA_GET_CHECK;
	}

	// Fall through

	case SEQ_BLOCK_HEADER: {
		const size_t in_old = *in_pos;
		const lzma_ret ret = decode_block_header(coder, allocator,
				in, in_pos, in_size);
		coder->progress_in += *in_pos - in_old;

		if (ret == LZMA_OK) {
			// We didn't decode the whole Block Header yet.
			//
			// Read output from the queue before returning. This
			// is important because it is possible that the
			// application doesn't have any new input available
			// immediately. If we didn't try to copy output from
			// the output queue here, lzma_code() could end up
			// returning LZMA_BUF_ERROR even though queued output
			// is available.
			//
			// If the lzma_code() call provided at least one input
			// byte, only copy as much data from the output queue
			// as is available immediately. This way the
			// application will be able to provide more input
			// without a delay.
			//
			// On the other hand, if lzma_code() was called with
			// an empty input buffer (in_start == in_size), treat
			// it specially: try to fill the output buffer even
			// if it requires waiting for the worker threads to
			// provide output (timeout, if specified, can still
			// cause us to return).
			//
			//   - This way the application will be able to get all
			//     data that can be decoded from the input provided
			//     so far.
			//
			//   - We avoid both premature LZMA_BUF_ERROR and
			//     busy-waiting where the application repeatedly
			//     calls lzma_code() which immediately returns
			//     LZMA_OK without providing new data.
			//
			//   - If the queue becomes empty, we won't wait
			//     anything and will return LZMA_OK immediately
			//     (coder->timeout is completely ignored).
			//
			assert(*in_pos == in_size);

			return_if_error(read_output_and_wait(coder, allocator,
				out, out_pos, out_size,
				NULL, in_start == in_size,
				&wait_abs, &has_blocked));

			if (coder->pending_error != LZMA_OK) {
				coder->sequence = SEQ_ERROR;
				break;
			}

			return LZMA_OK;
		}

		if (ret == LZMA_INDEX_DETECTED) {
			coder->sequence = SEQ_INDEX_WAIT_OUTPUT;
			break;
		}

		// See if an error occurred.
		if (ret != LZMA_STREAM_END) {
			if (coder->pending_error == LZMA_OK)
				coder->pending_error = ret;

			coder->sequence = SEQ_ERROR;
			break;
		}

		// Calculate the memory usage of the filters / Block decoder.
		coder->mem_next_filters = lzma_raw_decoder_memusage(
				coder->filters);

		if (coder->mem_next_filters == UINT64_MAX) {
			// One or more unknown Filter IDs.
			if (coder->pending_error == LZMA_OK)
				coder->pending_error = LZMA_OPTIONS_ERROR;

			coder->sequence = SEQ_ERROR;
			break;
		}

		coder->sequence = SEQ_BLOCK_INIT;
	}

	// Fall through

	case SEQ_BLOCK_INIT: {
		// Check if decoding is possible at all with the current
		// memlimit_stop which we must never exceed.
		//
		// This needs to be the first thing in SEQ_BLOCK_INIT
		// to make it possible to restart decoding after increasing
		// memlimit_stop with lzma_memlimit_set().
		if (coder->mem_next_filters > coder->memlimit_stop) {
			// Flush pending output before returning
			// LZMA_MEMLIMIT_ERROR. If the application doesn't
			// want to increase the limit, at least it will get
			// all the output possible so far.
			return_if_error(read_output_and_wait(coder, allocator,
					out, out_pos, out_size,
					NULL, true, &wait_abs, &has_blocked));

			if (!lzma_outq_is_empty(&coder->outq))
				return LZMA_OK;

			return LZMA_MEMLIMIT_ERROR;
		}

		// Check if the size information is available in Block Header.
		// If it is, check if the sizes are small enough that we don't
		// need to worry *too* much about integer overflows later in
		// the code. If these conditions are not met, we must use the
		// single-threaded direct mode.
		if (is_direct_mode_needed(coder->block_options.compressed_size)
				|| is_direct_mode_needed(
				coder->block_options.uncompressed_size)) {
			coder->sequence = SEQ_BLOCK_DIRECT_INIT;
			break;
		}

		// Calculate the amount of memory needed for the input and
		// output buffers in threaded mode.
		//
		// These cannot overflow because we already checked that
		// the sizes are small enough using is_direct_mode_needed().
		coder->mem_next_in = comp_blk_size(coder);
		const uint64_t mem_buffers = coder->mem_next_in
				+ lzma_outq_outbuf_memusage(
				coder->block_options.uncompressed_size);

		// Add the amount needed by the filters.
		// Avoid integer overflows.
		if (UINT64_MAX - mem_buffers < coder->mem_next_filters) {
			// Use direct mode if the memusage would overflow.
			// This is a theoretical case that shouldn't happen
			// in practice unless the input file is weird (broken
			// or malicious).
			coder->sequence = SEQ_BLOCK_DIRECT_INIT;
			break;
		}

		// Amount of memory needed to decode this Block in
		// threaded mode:
		coder->mem_next_block = coder->mem_next_filters + mem_buffers;

		// If this alone would exceed memlimit_threading, then we must
		// use the single-threaded direct mode.
		if (coder->mem_next_block > coder->memlimit_threading) {
			coder->sequence = SEQ_BLOCK_DIRECT_INIT;
			break;
		}

		// Use the threaded mode. Free the direct mode decoder in
		// case it has been initialized.
		lzma_next_end(&coder->block_decoder, allocator);
		coder->mem_direct_mode = 0;

		// Since we already know what the sizes are supposed to be,
		// we can already add them to the Index hash. The Block
		// decoder will verify the values while decoding.
		const lzma_ret ret = lzma_index_hash_append(coder->index_hash,
				lzma_block_unpadded_size(
					&coder->block_options),
				coder->block_options.uncompressed_size);
		if (ret != LZMA_OK) {
			if (coder->pending_error == LZMA_OK)
				coder->pending_error = ret;

			coder->sequence = SEQ_ERROR;
			break;
		}

		coder->sequence = SEQ_BLOCK_THR_INIT;
	}

	// Fall through

	case SEQ_BLOCK_THR_INIT: {
		// We need to wait for a multiple conditions to become true
		// until we can initialize the Block decoder and let a worker
		// thread decode it:
		//
		//   - Wait for the memory usage of the active threads to drop
		//     so that starting the decoding of this Block won't make
		//     us go over memlimit_threading.
		//
		//   - Wait for at least one free output queue slot.
		//
		//   - Wait for a free worker thread.
		//
		// While we wait, we must copy decompressed data to the out
		// buffer and catch possible decoder errors.
		//
		// read_output_and_wait() does all the above.
		bool block_can_start = false;

		return_if_error(read_output_and_wait(coder, allocator,
				out, out_pos, out_size,
				&block_can_start, true,
				&wait_abs, &has_blocked));

		if (coder->pending_error != LZMA_OK) {
			coder->sequence = SEQ_ERROR;
			break;
		}

		if (!block_can_start) {
			// It's not a timeout because return_if_error handles
			// it already. Output queue cannot be empty either
			// because in that case block_can_start would have
			// been true. Thus the output buffer must be full and
			// the queue isn't empty.
			assert(*out_pos == out_size);
			assert(!lzma_outq_is_empty(&coder->outq));
			return LZMA_OK;
		}

		// We know that we can start decoding this Block without
		// exceeding memlimit_threading. However, to stay below
		// memlimit_threading may require freeing some of the
		// cached memory.
		//
		// Get a local copy of variables that require locking the
		// mutex. It is fine if the worker threads modify the real
		// values after we read these as those changes can only be
		// towards more favorable conditions (less memory in use,
		// more in cache).
		uint64_t mem_in_use;
		uint64_t mem_cached;
		struct worker_thread *thr;

		mythread_sync(coder->mutex) {
			mem_in_use = coder->mem_in_use;
			mem_cached = coder->mem_cached;
			thr = coder->threads_free;
		}

		// The maximum amount of memory that can be held by other
		// threads and cached buffers while allowing us to start
		// decoding the next Block.
		const uint64_t mem_max = coder->memlimit_threading
				- coder->mem_next_block;

		// If the existing allocations are so large that starting
		// to decode this Block might exceed memlimit_threads,
		// try to free memory from the output queue cache first.
		//
		// NOTE: This math assumes the worst case. It's possible
		// that the limit wouldn't be exceeded if the existing cached
		// allocations are reused.
		if (mem_in_use + mem_cached + coder->outq.mem_allocated
				> mem_max) {
			// Clear the outq cache except leave one buffer in
			// the cache if its size is correct. That way we
			// don't free and almost immediately reallocate
			// an identical buffer.
			lzma_outq_clear_cache2(&coder->outq, allocator,
				coder->block_options.uncompressed_size);
		}

		// If there is at least one worker_thread in the cache and
		// the existing allocations are so large that starting to
		// decode this Block might exceed memlimit_threads, free
		// memory by freeing cached Block decoders.
		//
		// NOTE: The comparison is different here than above.
		// Here we don't care about cached buffers in outq anymore
		// and only look at memory actually in use. This is because
		// if there is something in outq cache, it's a single buffer
		// that can be used as is. We ensured this in the above
		// if-block.
		uint64_t mem_freed = 0;
		if (thr != NULL && mem_in_use + mem_cached
				+ coder->outq.mem_in_use > mem_max) {
			// Don't free the first Block decoder if its memory
			// usage isn't greater than what this Block will need.
			// Typically the same filter chain is used for all
			// Blocks so this way the allocations can be reused
			// when get_thread() picks the first worker_thread
			// from the cache.
			if (thr->mem_filters <= coder->mem_next_filters)
				thr = thr->next;

			while (thr != NULL) {
				lzma_next_end(&thr->block_decoder, allocator);
				mem_freed += thr->mem_filters;
				thr->mem_filters = 0;
				thr = thr->next;
			}
		}

		// Update the memory usage counters. Note that coder->mem_*
		// may have changed since we read them so we must substract
		// or add the changes.
		mythread_sync(coder->mutex) {
			coder->mem_cached -= mem_freed;

			// Memory needed for the filters and the input buffer.
			// The output queue takes care of its own counter so
			// we don't touch it here.
			//
			// NOTE: After this, coder->mem_in_use +
			// coder->mem_cached might count the same thing twice.
			// If so, this will get corrected in get_thread() when
			// a worker_thread is picked from coder->free_threads
			// and its memory usage is substracted from mem_cached.
			coder->mem_in_use += coder->mem_next_in
					+ coder->mem_next_filters;
		}

		// Allocate memory for the output buffer in the output queue.
		return_if_error(lzma_outq_prealloc_buf(
				&coder->outq, allocator,
				coder->block_options.uncompressed_size));

		// Set up coder->thr.
		return_if_error(get_thread(coder, allocator));

		// The new Block decoder memory usage is already counted in
		// coder->mem_in_use. Store it in the thread too.
		coder->thr->mem_filters = coder->mem_next_filters;

		// Initialize the Block decoder.
		coder->thr->block_options = coder->block_options;
		const lzma_ret ret = lzma_block_decoder_init(
					&coder->thr->block_decoder, allocator,
					&coder->thr->block_options);

		// Free the allocated filter options since they are needed
		// only to initialize the Block decoder.
		cleanup_filters(coder->filters, allocator);
		coder->thr->block_options.filters = NULL;

		// Check if memory usage calculation and Block encoder
		// initialization succeeded.
		if (ret != LZMA_OK) {
			if (coder->pending_error == LZMA_OK)
				coder->pending_error = ret;

			coder->sequence = SEQ_ERROR;
			break;
		}

		// Allocate the input buffer.
		coder->thr->in_size = coder->mem_next_in;
		coder->thr->in = lzma_alloc(coder->thr->in_size, allocator);
		if (coder->thr->in == NULL)
			return LZMA_MEM_ERROR;

		// Get the preallocated output buffer.
		coder->thr->outbuf = lzma_outq_get_buf(
				&coder->outq, coder->thr);

		// Start the decoder.
		mythread_sync(coder->thr->mutex) {
			assert(coder->thr->state == THR_IDLE);
			coder->thr->state = THR_RUN;
			mythread_cond_signal(&coder->thr->cond);
		}

		// Enable output from the thread that holds the oldest output
		// buffer in the output queue (if such a thread exists).
		mythread_sync(coder->mutex) {
			lzma_outq_enable_partial_output(&coder->outq,
					&worker_enable_partial_update);
		}

		coder->sequence = SEQ_BLOCK_THR_RUN;
	}

	// Fall through

	case SEQ_BLOCK_THR_RUN: {
		// Copy input to the worker thread.
		size_t cur_in_filled = coder->thr->in_filled;
		lzma_bufcpy(in, in_pos, in_size, coder->thr->in,
				&cur_in_filled, coder->thr->in_size);

		// Tell the thread how much we copied.
		mythread_sync(coder->thr->mutex) {
			coder->thr->in_filled = cur_in_filled;

			// NOTE: Most of the time we are copying input faster
			// than the thread can decode so most of the time
			// calling mythread_cond_signal() is useless but
			// we cannot make it conditional because thr->in_pos
			// is updated without a mutex. And the overhead should
			// be very much negligible anyway.
			mythread_cond_signal(&coder->thr->cond);
		}

		// Read output from the output queue. Just like in
		// SEQ_BLOCK_HEADER, we wait to fill the output buffer
		// only if lzma_code() was called without providing any input.
		return_if_error(read_output_and_wait(coder, allocator,
				out, out_pos, out_size,
				NULL, in_start == in_size,
				&wait_abs, &has_blocked));

		if (coder->pending_error != LZMA_OK) {
			coder->sequence = SEQ_ERROR;
			break;
		}

		// Return if the input didn't contain the whole Block.
		if (coder->thr->in_filled < coder->thr->in_size) {
			assert(*in_pos == in_size);
			return LZMA_OK;
		}

		// The whole Block has been copied to the thread-specific
		// buffer. Continue from the next Block Header or Index.
		coder->thr = NULL;
		coder->sequence = SEQ_BLOCK_HEADER;
		break;
	}

	case SEQ_BLOCK_DIRECT_INIT: {
		// Wait for the threads to finish and that all decoded data
		// has been copied to the output. That is, wait until the
		// output queue becomes empty.
		//
		// NOTE: No need to check for coder->pending_error as
		// we aren't consuming any input until the queue is empty
		// and if there is a pending error, read_output_and_wait()
		// will eventually return it before the queue is empty.
		return_if_error(read_output_and_wait(coder, allocator,
				out, out_pos, out_size,
				NULL, true, &wait_abs, &has_blocked));
		if (!lzma_outq_is_empty(&coder->outq))
			return LZMA_OK;

		// Free the cached output buffers.
		lzma_outq_clear_cache(&coder->outq, allocator);

		// Get rid of the worker threads, including the coder->threads
		// array.
		threads_end(coder, allocator);

		// Initialize the Block decoder.
		const lzma_ret ret = lzma_block_decoder_init(
				&coder->block_decoder, allocator,
				&coder->block_options);

		// Free the allocated filter options since they are needed
		// only to initialize the Block decoder.
		cleanup_filters(coder->filters, allocator);
		coder->block_options.filters = NULL;

		// Check if Block decoder initialization succeeded.
		if (ret != LZMA_OK)
			return ret;

		// Make the memory usage visible to _memconfig().
		coder->mem_direct_mode = coder->mem_next_filters;

		coder->sequence = SEQ_BLOCK_DIRECT_RUN;
	}

	// Fall through

	case SEQ_BLOCK_DIRECT_RUN: {
		const size_t in_old = *in_pos;
		const size_t out_old = *out_pos;
		const lzma_ret ret = coder->block_decoder.code(
				coder->block_decoder.coder, allocator,
				in, in_pos, in_size, out, out_pos, out_size,
				action);
		coder->progress_in += *in_pos - in_old;
		coder->progress_out += *out_pos - out_old;

		if (ret != LZMA_STREAM_END)
			return ret;

		// Block decoded successfully. Add the new size pair to
		// the Index hash.
		return_if_error(lzma_index_hash_append(coder->index_hash,
				lzma_block_unpadded_size(
					&coder->block_options),
				coder->block_options.uncompressed_size));

		coder->sequence = SEQ_BLOCK_HEADER;
		break;
	}

	case SEQ_INDEX_WAIT_OUTPUT:
		// Flush the output from all worker threads so that we can
		// decode the Index without thinking about threading.
		return_if_error(read_output_and_wait(coder, allocator,
				out, out_pos, out_size,
				NULL, true, &wait_abs, &has_blocked));

		if (!lzma_outq_is_empty(&coder->outq))
			return LZMA_OK;

		coder->sequence = SEQ_INDEX_DECODE;

	// Fall through

	case SEQ_INDEX_DECODE: {
		// If we don't have any input, don't call
		// lzma_index_hash_decode() since it would return
		// LZMA_BUF_ERROR, which we must not do here.
		if (*in_pos >= in_size)
			return LZMA_OK;

		// Decode the Index and compare it to the hash calculated
		// from the sizes of the Blocks (if any).
		const size_t in_old = *in_pos;
		const lzma_ret ret = lzma_index_hash_decode(coder->index_hash,
				in, in_pos, in_size);
		coder->progress_in += *in_pos - in_old;
		if (ret != LZMA_STREAM_END)
			return ret;

		coder->sequence = SEQ_STREAM_FOOTER;
	}

	// Fall through

	case SEQ_STREAM_FOOTER: {
		// Copy the Stream Footer to the internal buffer.
		const size_t in_old = *in_pos;
		lzma_bufcpy(in, in_pos, in_size, coder->buffer, &coder->pos,
				LZMA_STREAM_HEADER_SIZE);
		coder->progress_in += *in_pos - in_old;

		// Return if we didn't get the whole Stream Footer yet.
		if (coder->pos < LZMA_STREAM_HEADER_SIZE)
			return LZMA_OK;

		coder->pos = 0;

		// Decode the Stream Footer. The decoder gives
		// LZMA_FORMAT_ERROR if the magic bytes don't match,
		// so convert that return code to LZMA_DATA_ERROR.
		lzma_stream_flags footer_flags;
		const lzma_ret ret = lzma_stream_footer_decode(
				&footer_flags, coder->buffer);
		if (ret != LZMA_OK)
			return ret == LZMA_FORMAT_ERROR
					? LZMA_DATA_ERROR : ret;

		// Check that Index Size stored in the Stream Footer matches
		// the real size of the Index field.
		if (lzma_index_hash_size(coder->index_hash)
				!= footer_flags.backward_size)
			return LZMA_DATA_ERROR;

		// Compare that the Stream Flags fields are identical in
		// both Stream Header and Stream Footer.
		return_if_error(lzma_stream_flags_compare(
				&coder->stream_flags, &footer_flags));

		if (!coder->concatenated)
			return LZMA_STREAM_END;

		coder->sequence = SEQ_STREAM_PADDING;
	}

	// Fall through

	case SEQ_STREAM_PADDING:
		assert(coder->concatenated);

		// Skip over possible Stream Padding.
		while (true) {
			if (*in_pos >= in_size) {
				// Unless LZMA_FINISH was used, we cannot
				// know if there's more input coming later.
				if (action != LZMA_FINISH)
					return LZMA_OK;

				// Stream Padding must be a multiple of
				// four bytes.
				return coder->pos == 0
						? LZMA_STREAM_END
						: LZMA_DATA_ERROR;
			}

			// If the byte is not zero, it probably indicates
			// beginning of a new Stream (or the file is corrupt).
			if (in[*in_pos] != 0x00)
				break;

			++*in_pos;
			++coder->progress_in;
			coder->pos = (coder->pos + 1) & 3;
		}

		// Stream Padding must be a multiple of four bytes (empty
		// Stream Padding is OK).
		if (coder->pos != 0) {
			++*in_pos;
			++coder->progress_in;
			return LZMA_DATA_ERROR;
		}

		// Prepare to decode the next Stream.
		return_if_error(stream_decoder_reset(coder, allocator));
		break;

	case SEQ_ERROR:
		// Let the application get all data before the point where
		// the error was detected. This matches the behavior of
		// single-threaded use.
		//
		// FIXME? Some errors (LZMA_MEM_ERROR) don't get here,
		// they are returned immediately. Thus in rare cases the
		// output will be less than in single-threaded mode. But
		// maybe this doesn't matter much in practice.
		return_if_error(read_output_and_wait(coder, allocator,
				out, out_pos, out_size,
				NULL, true, &wait_abs, &has_blocked));

		// We get here only if the error happened in the main thread,
		// for example, unsupported Block Header.
		if (!lzma_outq_is_empty(&coder->outq))
			return LZMA_OK;

		return coder->pending_error;

	default:
		assert(0);
		return LZMA_PROG_ERROR;
	}

	// Never reached
}


static void
stream_decoder_mt_end(void *coder_ptr, const lzma_allocator *allocator)
{
	struct lzma_stream_coder *coder = coder_ptr;

	threads_end(coder, allocator);
	lzma_outq_end(&coder->outq, allocator);

	lzma_next_end(&coder->block_decoder, allocator);
	cleanup_filters(coder->filters, allocator);
	lzma_index_hash_end(coder->index_hash, allocator);

	lzma_free(coder, allocator);
	return;
}


static lzma_check
stream_decoder_mt_get_check(const void *coder_ptr)
{
	const struct lzma_stream_coder *coder = coder_ptr;
	return coder->stream_flags.check;
}


static lzma_ret
stream_decoder_mt_memconfig(void *coder_ptr, uint64_t *memusage,
		uint64_t *old_memlimit, uint64_t new_memlimit)
{
	// NOTE: This function gets/sets memlimit_stop. For now,
	// memlimit_threading cannot be modified after initialization.
	struct lzma_stream_coder *coder = coder_ptr;

	mythread_sync(coder->mutex) {
		*memusage = coder->mem_direct_mode + coder->mem_in_use
				+ coder->outq.mem_in_use; // FIXME?
	}

	// If no filter chains are allocated, *memusage may be zero.
	// Always return at least LZMA_MEMUSAGE_BASE.
	if (*memusage < LZMA_MEMUSAGE_BASE)
		*memusage = LZMA_MEMUSAGE_BASE;

	*old_memlimit = coder->memlimit_stop;

	if (new_memlimit != 0) {
		if (new_memlimit < *memusage) // FIXME?
			return LZMA_MEMLIMIT_ERROR;

		coder->memlimit_stop = new_memlimit;
	}

	return LZMA_OK;
}


static void
stream_decoder_mt_get_progress(void *coder_ptr,
		uint64_t *progress_in, uint64_t *progress_out)
{
	struct lzma_stream_coder *coder = coder_ptr;

	// Lock coder->mutex to prevent finishing threads from moving their
	// progress info from the worker_thread structure to lzma_stream_coder.
	mythread_sync(coder->mutex) {
		*progress_in = coder->progress_in;
		*progress_out = coder->progress_out;

		for (size_t i = 0; i < coder->threads_initialized; ++i) {
			mythread_sync(coder->threads[i].mutex) {
				*progress_in += coder->threads[i].progress_in;
				*progress_out += coder->threads[i]
						.progress_out;
			}
		}
	}

	return;
}


static lzma_ret
stream_decoder_mt_init(lzma_next_coder *next, const lzma_allocator *allocator,
		       const lzma_mt *options)
{
	struct lzma_stream_coder *coder;

	if (options->threads == 0 || options->threads > LZMA_THREADS_MAX)
		return LZMA_OPTIONS_ERROR;

	if (options->flags & ~LZMA_SUPPORTED_FLAGS)
		return LZMA_OPTIONS_ERROR;

	lzma_next_coder_init(&stream_decoder_mt_init, next, allocator);

	coder = next->coder;
	if (!coder) {
		coder = lzma_alloc(sizeof(struct lzma_stream_coder), allocator);
		if (coder == NULL)
			return LZMA_MEM_ERROR;

		next->coder = coder;

		if (mythread_mutex_init(&coder->mutex)) {
			lzma_free(coder, allocator);
			return LZMA_MEM_ERROR;
		}

		if (mythread_cond_init(&coder->cond)) {
			mythread_mutex_destroy(&coder->mutex);
			lzma_free(coder, allocator);
			return LZMA_MEM_ERROR;
		}

		next->code = &stream_decode_mt;
		next->end = &stream_decoder_mt_end;
		next->get_check = &stream_decoder_mt_get_check;
		next->memconfig = &stream_decoder_mt_memconfig;
		next->get_progress = &stream_decoder_mt_get_progress;

		memzero(coder->filters, sizeof(coder->filters));
		memzero(&coder->outq, sizeof(coder->outq));

		coder->block_decoder = LZMA_NEXT_CODER_INIT;
		coder->mem_direct_mode = 0;

		coder->index_hash = NULL;
		coder->threads = NULL;
		coder->threads_free = NULL;
		coder->threads_initialized = 0;
	}

	// Cleanup old filter chain if one remains after unfinished decoding
	// of a previous Stream.
	cleanup_filters(coder->filters, allocator);

	// By allocating threads from scratch we can start memory-usage
	// accounting from scratch, too. Changes in filter and block sizes may
	// affect number of threads.
	//
	// FIXME? Reusing should be easy but unlike the single-threaded
	// decoder, with some types of input file combinations reusing
	// could leave quite a lot of memory allocated but unused (first
	// file could allocate a lot, the next files could use fewer
	// threads and some of the allocations from the first file would not
	// get freed unless memlimit_threading forces us to clear caches).
	//
	// NOTE: The direct mode decoder isn't freed here if one exists.
	// It will be reused or freed as needed in the main loop.
	threads_end(coder, allocator);

	// All memusage counters start at 0 (including mem_direct_mode).
	// The little extra that is needed for the structs in this file
	// get accounted well enough by the filter chain memory usage
	// which adds LZMA_MEMUSAGE_BASE for each chain. However,
	// stream_decoder_mt_memconfig() has to handle this specially so that
	// it will never return less than LZMA_MEMUSAGE_BASE as memory usage.
	coder->mem_in_use = 0;
	coder->mem_cached = 0;
	coder->mem_next_block = 0;

	coder->progress_in = 0;
	coder->progress_out = 0;

	coder->sequence = SEQ_STREAM_HEADER;
	coder->thread_error = LZMA_OK;
	coder->pending_error = LZMA_OK;
	coder->thr = NULL;

	coder->timeout = options->timeout;

	coder->memlimit_threading = my_max(1, options->memlimit_threading);
	coder->memlimit_stop = my_max(1, options->memlimit_stop);
	if (coder->memlimit_threading > coder->memlimit_stop)
		coder->memlimit_threading = coder->memlimit_stop;

	coder->tell_no_check = (options->flags & LZMA_TELL_NO_CHECK) != 0;
	coder->tell_unsupported_check
			= (options->flags & LZMA_TELL_UNSUPPORTED_CHECK) != 0;
	coder->tell_any_check = (options->flags & LZMA_TELL_ANY_CHECK) != 0;
	coder->ignore_check = (options->flags & LZMA_IGNORE_CHECK) != 0;
	coder->concatenated = (options->flags & LZMA_CONCATENATED) != 0;
	coder->first_stream = true;
	coder->pos = 0;

	coder->threads_max = options->threads;

	return_if_error(lzma_outq_init(&coder->outq, allocator,
				       coder->threads_max));

	return stream_decoder_reset(coder, allocator);
}


extern LZMA_API(lzma_ret)
lzma_stream_decoder_mt(lzma_stream *strm, const lzma_mt *options)
{
	lzma_next_strm_init(stream_decoder_mt_init, strm, options);

	strm->internal->supported_actions[LZMA_RUN] = true;
	strm->internal->supported_actions[LZMA_FINISH] = true;

	return LZMA_OK;
}<|MERGE_RESOLUTION|>--- conflicted
+++ resolved
@@ -324,13 +324,7 @@
 	struct worker_thread *thr = thr_ptr;
 
 	mythread_sync(thr->mutex) {
-<<<<<<< HEAD
-		thr->partial_update = true;
-		// Signal to worker thread to wake it up
-		// in case it has a partial update ready
-=======
 		thr->partial_update = PARTIAL_START;
->>>>>>> c35053ee
 		mythread_cond_signal(&thr->cond);
 	}
 }
